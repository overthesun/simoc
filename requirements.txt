--- conflicted
+++ resolved
@@ -1,20 +1,6 @@
 celery==5.3.1
 flask==2.3.3
-<<<<<<< HEAD
-flask-login==0.6.2
-=======
 flask-login==0.6.3
-# Something broke upgrading flask_socketio to 5.3.5
-# so we are temporarily pinning it back to 5.3.2,
-# however that's not enough because that will still
-# install more recent versions of python-socketio/engineio
-# which contain the bug, so those are now pinned too.
-# Once the issue with python-socketio/engineio is solved,
-# flask_socketio can be upgraded again and the other two removed.
-flask_socketio==5.3.6
-python-socketio==5.9.0
-python-engineio==4.7.0
->>>>>>> 756ce361
 flask-sqlalchemy==2.5.1
 flask_socketio==5.3.6
 gevent-websocket==0.10.1
