--- conflicted
+++ resolved
@@ -71,16 +71,9 @@
                 daily_growth_max_threshold = ''
                 daily_growth_invert = ''
                 daily_growth_noise = ''
-<<<<<<< HEAD
-                lifetime_growth_steepness = ''
-                lifetime_growth_scale = ''
-                daily_growth_scale = ''
-                daily_growth_steepness = ''
-=======
                 daily_growth_scale = ''
                 daily_growth_steepness = ''
                 growth = attr.get("growth", None)
->>>>>>> 3802812c
                 if growth:
                     lifetime_growth = growth.get('lifetime', None)
                     if lifetime_growth:
@@ -104,37 +97,6 @@
                         daily_growth_noise = str(daily_growth.get('noise', ''))
                         daily_growth_scale = str(daily_growth.get('scale', ''))
                         daily_growth_steepness = str(daily_growth.get('steepness', ''))
-<<<<<<< HEAD
-                attr_details = ';'.join([flow_unit,
-                                         flow_time,
-                                         cr_name,
-                                         cr_limit,
-                                         cr_value,
-                                         cr_buffer,
-                                         deprive_unit,
-                                         deprive_value,
-                                         is_required,
-                                         requires,
-                                         lifetime_growth_type,
-                                         lifetime_growth_center,
-                                         lifetime_growth_min_value,
-                                         daily_growth_type,
-                                         daily_growth_center,
-                                         daily_growth_min_rate,
-                                         lifetime_growth_min_threshold,
-                                         lifetime_growth_max_threshold,
-                                         daily_growth_min_threshold,
-                                         daily_growth_max_threshold,
-                                         daily_growth_invert,
-                                         lifetime_growth_invert,
-                                         daily_growth_noise,
-                                         lifetime_growth_noise,
-                                         daily_growth_scale,
-                                         lifetime_growth_scale,
-                                         daily_growth_steepness,
-                                         lifetime_growth_steepness])
-                create_agent_type_attr(agent_type, attr_name, attr_value, attr_details)
-=======
                 attr_details = {'flow_unit': flow_unit,
                                 'flow_time': flow_time,
                                 'cr_name': cr_name,
@@ -164,7 +126,6 @@
                                 'daily_growth_steepness': daily_growth_steepness,
                                 'lifetime_growth_steepness': lifetime_growth_steepness}
                 create_agent_type_attr(agent_type, attr_name, attr_value, json.dumps(attr_details))
->>>>>>> 3802812c
     util.add_all(agent_data)
 
 
