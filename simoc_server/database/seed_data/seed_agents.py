from . import util
from collections import OrderedDict
from simoc_server.database.db_model import AgentType, AgentTypeAttribute


UNITLESS = "unknown"

def seed():
    human_data = gen_human()
    plant_data = gen_plants()
    structure_data = gen_structures()
    equipment_data = gen_equipment()
    misc = gen_misc()

    util.add_all(human_data)
    util.add_all(plant_data)
    util.add_all(structure_data)
    #util.add_all(equipment_data)
    util.add_all(misc)

def gen_misc():
    data = OrderedDict()
    data["enclosed_agent_type"] = AgentType(name="enclosed_agent")
    data["atmosphere"] = AgentType(name="atmosphere")
    data["plumbing_system"] = AgentType(name="plumbing_system")
    data["power_module"] = AgentType(name="power_module")
    return data

def gen_human():
    data = OrderedDict()
    data["human_agent_type"] = AgentType(name="human")

    _type = data["human_agent_type"]

    age_units = "years"
    mass_usage_units = "Kg/CrewMember*d"
    gas_units = "kPa"


    # specifies age limits for earth-to-colony humans
    data["human_min_arrival_age"] = create_agent_type_attr(
        _type, "min_arrival_age", 21.0, units=age_units,
        description="Minimum expected arrival age of a human coming"
            "from earth")
    data["human_max_arrival_age"] = create_agent_type_attr(
        _type, "max_arrival_age", 50.0, units=age_units,
        description="Maximum expected arrival age of a human coming"
            "from earth")

    # max energy a human can have
    data["human_max_energy"] = create_agent_type_attr(
        _type, "max_energy", 21.0 * 13, units="MJ",
        description="Number of days a person can go with "
            "food times metabolic rate in MJ")

    # biometrics

    # todo add normal distribution
    data["human_initial_mass_mean"] = create_agent_type_attr(
        _type, "initial_mass_mean", 82.0, units="kg", description="Mean initial mass of a human.")
    data["human_initial_mass_std"] = create_agent_type_attr(
        _type, "initial_mass_std", 0.0, units="", description="Standard deviation of initial mass of a human.")
    data["human_initial_age_mean"] = create_agent_type_attr(
        _type, "initial_age_mean", 40.0, units="years", description="Mean initial age of a human.")
    data["human_initial_age_std"] = create_agent_type_attr(
        _type, "initial_age_std", 0.0, units="", description="Standard deviation of initial age of a human.")
    data["human_initial_height_mean"] = create_agent_type_attr(
        _type, "initial_height_mean", 1.829, units="meters", description="Mean intitial height of a human.")
    data["human_initial_height_std"] = create_agent_type_attr(
        _type, "initial_height_std", 0.0, units="", description="Standard deviation of initial height of a human.")

    # water usage
    data["human_max_dehydration_days"] = create_agent_type_attr(
        _type, "max_dehydration_days", 21.0, units="days",
        description="Max time a human can go without water.")
    data["human_consumed_water_usage"] = create_agent_type_attr(
        _type, "consumed_water_usage", 2.5, units=mass_usage_units,
        description="Water consumed by the human.")
    data["human_hygiene_water_usage"] = create_agent_type_attr(
        _type, "hygiene_water_usage", 7.17, units=mass_usage_units,
        description="Water consumed for hygiene, urinal, shower.")
    data["human_medical_water_usage"]  = create_agent_type_attr(
        _type, "medical_water_usage", 0.5, units=mass_usage_units,
        description="Water consumed for medical purposes")

    # water output
    # TODO sort out discrepency between water usage
    # and water output
    data["human_grey_water_output"] = create_agent_type_attr(_type,
        "grey_water_output", 1.584, units=mass_usage_units,
        description="Water converted to grey water by a human per day not including solid content.")
    data["human_waste_water_output"] = create_agent_type_attr(_type,
        "waste_water_output", 8.6, units=mass_usage_units,
        description="Water converted to waste water by a human per day.")
    data["human_solid_waste_water_output"] = create_agent_type_attr(_type,
        "solid_waste_water_output", .02, units=mass_usage_units,
        description="Water content in solid waste output of a human per day.")

    # respiration
    data["human_oxygen_consumption"] = create_agent_type_attr(_type,
        "oxygen_consumption", 0.818, units=mass_usage_units,
        description="Oxygen consumed by a human per day.")
    data["human_carbon_produced"] = create_agent_type_attr(_type,
        "carbon_produced", 1.037, units=mass_usage_units,
        description="Carbon dioxide produced by a human per day.")
    # solid waste
    data["human_grey_water_solid_output"] = create_agent_type_attr(_type,
        "grey_water_solid_output", 1.503, units=mass_usage_units,
        description="Solid content of grey water output by a human per day.")
    data["human_solid_waste_output"] = create_agent_type_attr(_type,
        "solid_waste_output", .1, units=mass_usage_units,
        description="Solid waste output of a human per day, not including water content.")

    # fatal gas levels
    data["human_fatal_o2"] = create_agent_type_attr(
        _type, "fatal_o2_lower", 15.7, units=gas_units,
        description="Fatal lower limit of O2")
    data["human_fatal_co2"] = create_agent_type_attr(
        _type, "fatal_co2_upper", 0.53, units=gas_units,
        description="Fatal upper limit of O2")

    data["human_work_day_hours"] = create_agent_type_attr(
        _type, "work_day_hours", 10, units="hours",
        description="Work hours in a day.")
    # Metabolism function values
    metabolic_description_format = \
        "{} in metabolic function: work_factor * time(days) * (A - (age_factor*age(years)) + B(mass_factor*mass(kg) + height_factor*height(m)))/C"
    data["human_metabolism_A"] = create_agent_type_attr(
        _type, "metabolism_A", 622.0, units=UNITLESS,
        description=metabolic_description_format.format("A"))
    data["human_metabolism_age_factor"] = create_agent_type_attr(
        _type, "metabolism_age_factor", 9.53, units=UNITLESS,
        description=metabolic_description_format.format("age_factor"))
    data["human_metabolism_B"] = create_agent_type_attr(
        _type, "metabolism_B", 1.25, units=UNITLESS,
        description=metabolic_description_format.format("B"))
    data["human_metabolism_mass_factor"] = create_agent_type_attr(
        _type, "metabolism_mass_factor", 15.9, units=UNITLESS,
        description=metabolic_description_format.format("mass_factor"))
    data["human_metabolism_height_factor"] = create_agent_type_attr(
        _type, "metabolism_height_factor", 539.6, units=UNITLESS,
        description=metabolic_description_format.format("height_factor"))
    data["human_metabolism_C"] = create_agent_type_attr(
        _type, "metabolism_C", 0.238853e3, units=UNITLESS,
        description=metabolic_description_format.format("C"))
    data["human_metabolism_work_factor_idle"] = create_agent_type_attr(
        _type, "metabolism_work_factor_idle", 1, units=UNITLESS,
        description=metabolic_description_format.format("work_factor(while idle)"))
    data["human_metabolism_work_factor_working"] = create_agent_type_attr(
        _type, "metabolism_work_factor_working", 1.105, units=UNITLESS,
        description=metabolic_description_format.format("work_factor(while working)"))

    return data

def gen_plants():
    data = OrderedDict()
                                      #oxygen, carbon, water, edible, inedible, growth period  fatal co2
    add_plant(data, "cabbage",          7.19,    9.88, 1.77,  75.78,  6.74,     85.0)
    add_plant(data, "carrot",           16.36,  22.50, 1.77,  74.83,  59.87,    75.0)
    add_plant(data, "chard",            11.49,  15.79, 1.77,  87.50,  37.69,    45.0)
    add_plant(data, "celery",           12.24,  16.83, 1.24,  103.27, 11.47,    75.0)
    add_plant(data, "dry_bean",         30.67,  42.17, 2.53,  11.11,  150.00,   85.0)
    add_plant(data, "green_onion",      10.67,  14.67, 1.74,  81.82,  10.00,    50.0)
    add_plant(data, "lettuce",          7.78,   10.70, 1.77,  131.35, 7.30,     28.0)
    add_plant(data, "pea",              12.0,   16.50, 1.74,  12.20,  161.00,   75.0)
    add_plant(data, "peanut",           35.84,  49.28, 2.77,  5.96,   168.75,   104.0)
    add_plant(data, "pepper",           24.71,  33.98, 1.77,  148.94, 127.43,   85.0)
    add_plant(data, "radish",           11.86,  16.31, 1.77,  91.67,  55.00,    25.0)
    add_plant(data, "red_beet",         7.11,   9.77,  1.77,  32.50,  35.00,    38.0)
    add_plant(data, "rice",             36.55,  50.26, 3.43,  10.30,  211.58,   85.0)
    add_plant(data, "snap_bean",        36.43,  50.09, 2.46,  148.50, 178.20,   85.0)
    add_plant(data, "soybean",          13.91,  19.13, 2.88,  5.04,   68.04,    97.0)
    add_plant(data, "spinach",          7.78,   10.70, 1.77,  72.97,  7.30,     30.0)
    add_plant(data, "strawberry",       25.32,  34.82, 2.22,  77.88,  144.46,   85.0)
    add_plant(data, "sweet_potato",     41.12,  56.54, 2.88,  51.72,  225.00,   85.0)
    add_plant(data, "tomato",           26.36,  36.24, 2.77,  173.76, 127.43,   85.0)
    add_plant(data, "wheat",            56.0,   77.0,  11.79, 22.73,  300.00,   79.0)
    add_plant(data, "white_potato",     32.23,  45.23, 2.88,  105.30, 90.25,    132.0)
    add_plant(data, "default_plant",    30.0,   40.0,  5.0,   50.0,   50.0,     85.0,           .015)

    return data


def add_plant(data, name, oxygen, carbon, water, edible,
        inedible, growth_period, fatal_co2_lower=None):
    agent_type = AgentType(name=name)
    data["{0}_plant_agent_type".format(name)] = agent_type

    # TODO convert gas exchange values to kg
    create_agent_type_attr(agent_type, "oxygen_produced", oxygen, "g/(m^2*day)",
        "Oxygen produced by the plant.")
    create_agent_type_attr(agent_type, "carbon_uptake", carbon, "g/(m^2*day)",
        "Carbon uptake by the plant.")
    create_agent_type_attr(agent_type, "water_uptake", water, "kg/(m^2*day)",
        "Water uptake by the plant.")
    create_agent_type_attr(agent_type, "edible", edible, "(g[dry weight]/(m^2*day)",
        "The edible mass created by the plant per day.")
    create_agent_type_attr(agent_type, "inedible", inedible, "(g[dry weight]/(m^2*day)",
        "The inedible mass created by the plant per day.")
    create_agent_type_attr(agent_type, "growth_period", growth_period, units="days [after planted]", 
        description="Days until plant reaches maturity after planting.")

    if fatal_co2_lower is not None:
        create_agent_type_attr(agent_type, "fatal_co2_lower", fatal_co2_lower, units="kPa",
            description="Lower limit on fatal co2 values.")

def gen_structures():
    data = OrderedDict()

    # set up default structure values
    data["default_structure_agent_type"] = AgentType(name="default_structure")

    add_structure(data, "airlock",          10, 10, 10, 50, 0.9, 10, 10)
    add_structure(data, "crew_quarters",    10, 10, 10, 50, 0.9, 10, 10)
    add_structure(data, "greenhouse",       10, 10, 10, 50, 0.9, 10, 10)
    add_structure(data, "kitchen",          10, 10, 10, 50, 0.9, 10, 10)
    add_structure(data, "power_station",    10, 10, 10, 50, 0.9, 10, 0)
    add_structure(data, "rocket_pad",       10, 10, 10, 50, 0.9, 10, 10)
    add_structure(data, "rover_dock",       10, 10, 10, 50, 0.9, 10, 0)
    add_structure(data, "storage_facility", 10, 10, 10, 50, 0.9, 10, 0)
    add_structure(data, "harvester",        10, 10, 10, 50, 0.9, 10, 10)
    add_structure(data, "planter",          10, 10, 10, 50, 0.9, 10, 10)
    
    return data



def add_structure(data, name, length, width, height, mass, efficiency, 
        build_time, power_consumed,):
    agent_type = AgentType(name=name)
    data["{0}_structure_agent_type".format(name)] = agent_type

    create_agent_type_attr(agent_type, "length", length, "m", "The length of the structure.")
    create_agent_type_attr(agent_type, "width", width, "m", "The width of the structure.")
    create_agent_type_attr(agent_type, "height", height, "m", "The height of the structure.")
    create_agent_type_attr(agent_type, "mass", mass, "kg", "The mass of the structure.")
    create_agent_type_attr(agent_type, "efficiency", efficiency, "", "The efficiency (if applicable) of the structure.")
    create_agent_type_attr(agent_type, "build_time", build_time, "hours", "Time to build the structure.")
    create_agent_type_attr(agent_type, "power_consumption", power_consumed, "kW/day", "How much power is consumed by the structure.")



def gen_equipment():
    kilowatts = "kW"
    kilowatt_hours = "kWh"
    #pwer
    data = OrderedDict()

    # set up default equipment values
<<<<<<< HEAD
    #data["default_equipment_agent_type"] = AgentType(name="default_equipment")
    #data["power_module"] = AgentType(name="power_module")
=======
    data["default_equipment_agent_type"] = AgentType(name="default_equipment")
    _type = data["power_module"] = AgentType(name="power_module")
    data["power_module_power_usage"] = create_agent_type_attr(_type,"power_usage", .002, kilowatts, "Total Usage in Kilowatts")
>>>>>>> a3dcf5cc

    return data


def create_agent_type_attr(agent_type, name, value, units=None, description=None):
    return AgentTypeAttribute(name=name, agent_type=agent_type, value=str(value),
        value_type=str(type(value).__name__), units=units, description=description)<|MERGE_RESOLUTION|>--- conflicted
+++ resolved
@@ -247,14 +247,9 @@
     data = OrderedDict()
 
     # set up default equipment values
-<<<<<<< HEAD
     #data["default_equipment_agent_type"] = AgentType(name="default_equipment")
-    #data["power_module"] = AgentType(name="power_module")
-=======
-    data["default_equipment_agent_type"] = AgentType(name="default_equipment")
-    _type = data["power_module"] = AgentType(name="power_module")
-    data["power_module_power_usage"] = create_agent_type_attr(_type,"power_usage", .002, kilowatts, "Total Usage in Kilowatts")
->>>>>>> a3dcf5cc
+    #_type = data["power_module"] = AgentType(name="power_module")
+    #data["power_module_power_usage"] = create_agent_type_attr(_type,"power_usage", .002, kilowatts, "Total Usage in Kilowatts")
 
     return data
 
