import time
import numbers
import threading
import datetime
import numpy as np
import functools
import operator
from collections import OrderedDict
from abc import ABCMeta, abstractmethod
from uuid import uuid4

from mesa import Model
from mesa.time import RandomActivation
from mesa.space import MultiGrid
from sqlalchemy.orm.exc import StaleDataError

from simoc_server.database.db_model import AgentModelState, AgentState, \
    AgentType, AgentModelSnapshot, SnapshotBranch, AgentModelParam

from simoc_server import db, app
from simoc_server.agent_model import agents
from simoc_server.util import sum_attributes, avg_attributes

class AgentModel(Model):

    def __init__(self, init_params):
        self.load_params()
        #Added - issue creating and testing agent model & agents by themselves added defualt values
        self.grid_width = init_params.grid_width #getattr(init_params,"grid_width", 100) #
        self.grid_height = init_params.grid_height # getattr(init_params,"grid_height", 100) #
        self.model_time = init_params.starting_model_time # getattr(init_params,"starting_model_time", None) #
        self.snapshot_branch = init_params.snapshot_branch # getattr(init_params,"snapshot_branch", None)  #
        self.seed = init_params.seed # getattr(init_params,"seed", 0) #init_params.seed
        self.random_state = init_params.random_state # getattr(init_params,"random_state", None) #

        self.atmospheres = []
        self.plumbing_systems = []
        #hold single power module // needs to hold multiple
        self.power_grid = []

        # Power Grid - Holds Total Values for Power
        """
        self.power_storage_capacity = 0
        self.power_output_capacity = 0
        self.power_charge = 0
        self.power_usage = 0
        self.power_production = 0
        """

        # plants_available is an ordered dict to ensure consistent
        # execution of agent steps when using the same random seed
        self.plants_available = OrderedDict()

        # if no random state given, initialize a new one
        if self.random_state is None:
            # if no random seed given initialize a new one
            if self.seed is None:
                self.seed = int(np.random.randint(2**32, dtype='int64'))
            self.random_state = np.random.RandomState(self.seed)

        if not isinstance(self.seed, int):
            raise Exception("Seed value must be of type 'int', got type '{}'".format(type(self.seed)))

        self.grid = MultiGrid(self.grid_width, self.grid_height, True, random_state=self.random_state)
        self.scheduler = RandomActivation(self, random_state=self.random_state)
        self.scheduler.steps = getattr(init_params,"starting_step_num", 0) #init_params.starting_step_num

    @property
    def logger(self):
        return app.logger

    @property
    def total_moles_atmosphere(self):
        return sum_attributes(self.atmospheres, "total_moles")

    @property
    def total_water(self):
        return sum_attributes(self.plumbing_systems, "water")

    @property
    def total_waste_water(self):
        return sum_attributes(self.plumbing_systems, "waste_water")

    @property
    def total_grey_water(self):
        return sum_attributes(self.plumbing_systems, "grey_water")

    @property
    def total_solid_waste(self):
        return sum_attributes(self.plumbing_systems, "solid_waste")

    @property
    def total_grey_water_solids(self):
        return sum_attributes(self.plumbing_systems, "grey_water_solids")

    @property
    def avg_oxygen_pressure(self):
        return avg_attributes(self.atmospheres, "oxygen")

    @property
    def avg_carbon_dioxide_pressure(self):
        return avg_attributes(self.atmospheres, "carbon_dioxide")

    @property
    def avg_nitrogen_pressure(self):
        return avg_attributes(self.atmospheres, "nitrogen")

    @property
    def avg_argon_pressure(self):
        return avg_attributes(self.atmospheres, "argon")

    @property
    def avg_temp(self):
        return avg_attributes(self.atmospheres, "temp")

    @property
<<<<<<< HEAD
    def total_food(self):
        return sum_attributes(self.get_agents(StorageFacility), "food")

    @property
    def total_inedible_mass(self):
        return sum_attributes(self.get_agents(StorageFacility), "inedible_mass")

    @property
    def total_edible_mass(self):
        return sum_attributes(self.get_agents(StorageFacility), "edible_mass")
=======
    def total_power_capacity(self):
        return sum_attributes(self.power_grid,"storage_capacity")

    @property
    def total_power_usage(self):
        return sum_attributes(self.power_grid,"power_usage_per_day")

    @property
    def total_power_output(self):
        return sum_attributes(self.power_grid,"output_capacity")

    @property
    def total_power_charge(self):
        return sum_attributes(self.power_grid,"charge")

    @property
    def total_power_production(self):
        return sum_attributes(self.power_grid,"power_produced_per_day")
>>>>>>> 9f65d339

    @property
    def step_num(self):
        return self.scheduler.steps

    def load_params(self):
        params = AgentModelParam.query.all()
        for param in params:
            value_type_str = param.value_type
            if value_type_str != type(None).__name__:
                value_type = eval(value_type_str)
                self.__dict__[param.name] = value_type(param.value)
            else:
                self.__dict__[param.name] = None

    @classmethod
    def load_from_db(self, agent_model_state):
        snapshot_branch = agent_model_state.agent_model_snapshot.snapshot_branch
        grid_width = agent_model_state.grid_width
        grid_height = agent_model_state.grid_height
        step_num = agent_model_state.step_num
        model_time = agent_model_state.model_time
        seed = agent_model_state.seed
        random_state = agent_model_state.random_state

        init_params = AgentModelInitializationParams()

        (init_params.set_grid_width(grid_width)
                    .set_grid_height(grid_height)
                    .set_starting_step_num(step_num)
                    .set_starting_model_time(model_time)
                    .set_snapshot_branch(snapshot_branch)
                    .set_seed(seed)
                    .set_random_state(random_state))

        model = AgentModel(init_params)

        for agent_state in agent_model_state.agent_states:
            agent_type_name = agent_state.agent_type.name
            agent_class = agents.get_agent_by_type_name(agent_type_name)
            agent = agent_class(model, agent_state)
            model.add_agent(agent)
            app.logger.info("Loaded {0} agent from db {1}".format(agent_type_name, agent.status_str()))

        for agent in model.get_agents():
            agent.post_db_load()
        #print("returning model")
        return model

    @classmethod
    def create_new(cls, model_init_params, agent_init_recipe):
        model = AgentModel(model_init_params)
        agent_init_recipe.init_agents(model)
        return model

    @classmethod
    def create_atmosphere(cls, model, structures):
        atmosphere = agents.Atmosphere(model)

        atmosphere.temp = model.initial_temp
        atmosphere.oxygen = model.initial_oxygen
        atmosphere.carbon_dioxide = model.initial_carbon_dioxide
        atmosphere.nitrogen = model.initial_nitrogen
        atmosphere.argon = model.initial_argon

        for structure in structures:
            structure.set_atmosphere(atmosphere, maintain_pressure=True)

        return atmosphere

    @classmethod
    def create_plumbing_system(cls, model, structures):
        plumbing_system = agents.PlumbingSystem(model)
        plumbing_system.water = model.initial_water
        plumbing_system.waste_water = model.initial_waste_water

        for structure in structures:
            structure.set_plumbing_system(plumbing_system)

        return plumbing_system

    @classmethod
    def create_power_module(cls, model, structures):

        power_module = agents.PowerModule(model)

        for structure in structures:
            structure.set_power_module(power_module)
        return power_module

    def add_agent(self, agent, pos=None):
        if pos is None and hasattr(agent, "pos"):
            pos = agent.pos
        self.scheduler.add(agent)
        if pos is not None:
            self.grid.place_agent(agent, pos)

        if isinstance(agent, agents.Atmosphere):
            self.atmospheres.append(agent)
        elif isinstance(agent, agents.PlumbingSystem):
            self.plumbing_systems.append(agent)
        elif isinstance(agent, agents.PowerModule):
            self.power_grid.append(agent)

    def num_agents(self):
        return len(self.schedule.agents)


    def _branch(self):
        self.snapshot_branch = SnapshotBranch(parent_branch_id=self.snapshot_branch.id)

    def snapshot(self, commit=True):
        if self.snapshot_branch is None:
            self.snapshot_branch = SnapshotBranch()
        else:
            if(self.snapshot_branch.version_id is not None):
                self.snapshot_branch.version_id += 1
        try:
            last_saved_branch_state = AgentModelState.query \
                                .join(AgentModelSnapshot) \
                                .join(SnapshotBranch, SnapshotBranch.id == self.snapshot_branch.id) \
                                .order_by(AgentModelState.step_num.desc()) \
                                .limit(1) \
                                .first()
            if(last_saved_branch_state is not None and \
               last_saved_branch_state.step_num >= self.step_num):
                self._branch()
            agent_model_state = AgentModelState(step_num=self.step_num, grid_width=self.grid.width,
                    grid_height=self.grid.height, model_time=self.model_time, seed=self.seed,
                    random_state=self.random_state)
            snapshot = AgentModelSnapshot(agent_model_state=agent_model_state, snapshot_branch=self.snapshot_branch)
            db.session.add(agent_model_state)
            db.session.add(snapshot)
            db.session.add(self.snapshot_branch)
            for agent in self.scheduler.agents:
                agent.snapshot(agent_model_state, commit=False)
            if commit:
                db.session.commit()

            return snapshot
        except StaleDataError:
            app.logger.warning("WARNING: StaleDataError during snapshot, probably a simultaneous save, changing branch.")
            db.session.rollback()
            self._branch()
            return self.snapshot()

    def step(self):
        self.model_time += self.timedelta_per_step()
        self.scheduler.step()
        app.logger.info("{0} step_num {1}".format(self, self.step_num))

        # TODO remove this when it is no longer needed
        to_print = ["avg_oxygen_pressure", "avg_carbon_dioxide_pressure", "avg_nitrogen_pressure",
                    "avg_argon_pressure", "total_water", "total_waste_water",
                    "total_grey_water", "total_grey_water_solids", "total_solid_waste",
                    "avg_temp", "total_moles_atmosphere"]

        status_string = " ".join(["{}: {:.5g}".format(name, getattr(self, name)) for name in to_print])

        print(status_string)
        print("Power: Total Capacity kwh: {}, Total Usage kw: {}, Total Charge kwh: {}, Max Output kw: {}, Total Production kw {}".format(
            self.total_power_capacity, self.total_power_usage,self.total_power_charge, self.total_power_output, self.total_power_production
        ))
        app.logger.info(status_string)

    def timedelta_per_step(self):
        return datetime.timedelta(minutes=self.minutes_per_step)

    def get_meters_per_grid_unit(self):
        return self.meters_per_grid_unit

    def grid_units_to_meters(self, dist_grid):
        if isinstance(dist_grid, tuple):
            return tuple(d * self.meters_per_grid_unit for d in dist_grid)
        elif isinstance(dist_grid, numbers.Number):
            return self.meters_per_grid_unit * dist_grid
        else:
            raise TypeError("Expected number or tuple of numbers")

    def remove(self, agent):
        self.scheduler.remove(agent)
        if hasattr(agent, "pos"):
            self.grid.remove_agent(agent)

        if isinstance(agent, agents.Atmosphere):
            self.atmospheres.remove(agent)
        elif isinstance(agent, agents.PlumbingSystem):
            self.plumbing_systems.remove(agent)

    def get_agents(self, agent_type=None):
        if agent_type is None:
            return self.scheduler.agents
        else:
            return [agent for agent in self.scheduler.agents if isinstance(agent, agent_type)]

    def agent_by_id(self, unique_id):
        for agent in self.get_agents():
            if(agent.unique_id == unique_id):
                return agent
        return None

class AgentModelInitializationParams(object):

    snapshot_branch = None
    seed = None
    random_state = None
    starting_step_num = 0

    def set_grid_width(self, grid_width):
        self.grid_width = grid_width
        return self

    def set_grid_height(self, grid_height):
        self.grid_height = grid_height
        return self

    def set_starting_step_num(self, starting_step_num):
        self.starting_step_num = starting_step_num
        return self

    def set_starting_model_time(self, starting_model_time):
        self.starting_model_time = starting_model_time
        return self

    def set_snapshot_branch(self, snapshot_branch):
        self.snapshot_branch = snapshot_branch
        return self

    def set_seed(self, seed):
        self.seed = seed
        return self

    def set_random_state(self, random_state):
        self.random_state = random_state
        return self

class AgentInitializerRecipe(metaclass=ABCMeta):

    @abstractmethod
    def init_agents(self, model):
        pass

class BaseLineAgentInitializerRecipe(AgentInitializerRecipe):

    NUM_HUMANS = 4

    # plants
    PLANTS = {
        "peanut":15,
        "soybean":15,
        "rice":15,
        "white_potato":15,
        "wheat":15,
        "tomato":15
    }

    def init_agents(self, model):
        crew_quarters = agents.CrewQuarters(model)
        greenhouse = agents.Greenhouse(model)

        model.add_agent(crew_quarters, (0,0))

        # place green house next to crew quarters
        greenhouse_x = crew_quarters.width
        model.add_agent(greenhouse, (greenhouse_x, 0))

        structures = [crew_quarters, greenhouse]

        atmosphere = AgentModel.create_atmosphere(model, structures)
        plumbing_system = AgentModel.create_plumbing_system(model, structures)
<<<<<<< HEAD
=======
        power_module = AgentModel.create_power_module(model, structures)

>>>>>>> 9f65d339

        model.add_agent(atmosphere)
        model.add_agent(plumbing_system)
        model.add_agent(power_module)

        for i in range(self.NUM_HUMANS):
            model.add_agent(agents.HumanAgent(model, structure=crew_quarters))

        # TODO determine number of plants for base line model
        for plant_type_name, num_to_plant in self.PLANTS.items():
            model.plants_available[plant_type_name] = num_to_plant

        model.add_agent(agents.Planter(model, structure=greenhouse))
        model.add_agent(agents.Harvester(model, structure=greenhouse))
        model.add_agent(agents.StorageFacility(model, structure=greenhouse))
        model.add_agent(agents.StorageFacility(model, structure=crew_quarters))
        model.add_agent(agents.Kitchen(model, structure=crew_quarters))

        return model<|MERGE_RESOLUTION|>--- conflicted
+++ resolved
@@ -114,7 +114,6 @@
         return avg_attributes(self.atmospheres, "temp")
 
     @property
-<<<<<<< HEAD
     def total_food(self):
         return sum_attributes(self.get_agents(StorageFacility), "food")
 
@@ -125,7 +124,7 @@
     @property
     def total_edible_mass(self):
         return sum_attributes(self.get_agents(StorageFacility), "edible_mass")
-=======
+
     def total_power_capacity(self):
         return sum_attributes(self.power_grid,"storage_capacity")
 
@@ -144,7 +143,6 @@
     @property
     def total_power_production(self):
         return sum_attributes(self.power_grid,"power_produced_per_day")
->>>>>>> 9f65d339
 
     @property
     def step_num(self):
@@ -415,11 +413,7 @@
 
         atmosphere = AgentModel.create_atmosphere(model, structures)
         plumbing_system = AgentModel.create_plumbing_system(model, structures)
-<<<<<<< HEAD
-=======
         power_module = AgentModel.create_power_module(model, structures)
-
->>>>>>> 9f65d339
 
         model.add_agent(atmosphere)
         model.add_agent(plumbing_system)
