
$(document).ready(function(){

    var step_num = 0;


    console.log("TESTING TIME");
    var updateInterval = 1000; // In Milleseconds
    var updateRunning = true;
<<<<<<< HEAD
    var step_size = 1;

    var updateIntevalID = setInterval(function(){ if(updateRunning){updateStep();}}, updateInterval);
=======
    
    setInterval(function(){ if(updateRunning){updateStep();}}, updateInterval);
>>>>>>> 6a7cf45b

    var current_step = null;

    function updateStep(){
<<<<<<< HEAD
        var route = "/get_step";
        if(current_step !== null){
            current_step += step_size;
            route += '?step_num=' + current_step;
        }
        getFormatted(route, function (data,status) {
=======

        var urlString = "/get_step?step_num="+(step_num++);

        getFormatted(urlString, function (data,status) {
>>>>>>> 6a7cf45b
            if (status == 'success'){ 
                console.log("Step Updated");
                console.log(data);
                avg_oxygen = data.avg_oxygen_pressure;
                avg_carbonDioxide = data.avg_carbonDioxide;
                total_water= data.total_water;
                current_step = data.step_num;
                updateBarChart(avg_oxygen,avg_carbonDioxide,total_water);
                //updateSolarDay(data.step.num)
                
            }
        });
     
    }

    $('#dashboard-pause').click(function(){

    })


});

<|MERGE_RESOLUTION|>--- conflicted
+++ resolved
@@ -7,31 +7,21 @@
     console.log("TESTING TIME");
     var updateInterval = 1000; // In Milleseconds
     var updateRunning = true;
-<<<<<<< HEAD
     var step_size = 1;
 
     var updateIntevalID = setInterval(function(){ if(updateRunning){updateStep();}}, updateInterval);
-=======
-    
-    setInterval(function(){ if(updateRunning){updateStep();}}, updateInterval);
->>>>>>> 6a7cf45b
+
 
     var current_step = null;
 
     function updateStep(){
-<<<<<<< HEAD
         var route = "/get_step";
         if(current_step !== null){
             current_step += step_size;
             route += '?step_num=' + current_step;
         }
         getFormatted(route, function (data,status) {
-=======
 
-        var urlString = "/get_step?step_num="+(step_num++);
-
-        getFormatted(urlString, function (data,status) {
->>>>>>> 6a7cf45b
             if (status == 'success'){ 
                 console.log("Step Updated");
                 console.log(data);
