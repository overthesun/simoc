--- conflicted
+++ resolved
@@ -1,9 +1,5 @@
 function gotourl(url) {
     window.location.href = $SCRIPT_ROOT+url;
-<<<<<<< HEAD
-
-=======
->>>>>>> 8a4458c3
 }
 
 function isEmpty(str) {
